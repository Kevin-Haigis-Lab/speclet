#!/usr/bin/env python3

"""Funnctions for handling common modifications and processing of the Achilles data."""

from pathlib import Path
from typing import List, Optional, Tuple, Union

import numpy as np
import pandas as pd
from pydantic import BaseModel

from src.data_processing import common as dphelp

#### ---- Data manipulation ---- ####


def zscale_cna_by_group(
    df: pd.DataFrame,
    cn_col: str = "copy_number",
    new_col: str = "copy_number_z",
    groupby_cols: Optional[Union[List[str], Tuple[str, ...]]] = ("hugo_symbol",),
    cn_max: Optional[float] = None,
) -> pd.DataFrame:
    """Z-scale the copy number values.

    Args:
        df (pd.DataFrame): The DataFrame to modify.
        cn_col (str, optional): Column with the gene copy number values.
          Defaults to "copy_number".
        new_col (str, optional): The name of the column to store the calculated values.
          Defaults to "copy_number_z".
        groupby_cols (Optional[Union[List[str], Tuple[str, ...]]], optional): A list or
          tuple of columns to group the DataFrame by. If None, the rows are not grouped.
          Defaults to ("hugo_symbol").
        cn_max (Optional[float], optional): The maximum copy number to use.
          Defaults to None.

    Returns:
        pd.DataFrame: The modified DataFrame.
    """
    if cn_max is not None and cn_max > 0:
        df[new_col] = df[cn_col].apply(lambda x: np.min((x, cn_max)))
    else:
        df[new_col] = df[cn_col]

    def z_scale(x: pd.Series) -> pd.Series:
        return (x - np.mean(x)) / np.std(x)

    if groupby_cols is not None:
        df[new_col] = df.groupby(list(groupby_cols))[new_col].apply(z_scale)
    else:
        df[new_col] = df[new_col].apply(z_scale)

    return df


#### ---- Indices ---- ####


def make_mapping_df(data: pd.DataFrame, col1: str, col2: str) -> pd.DataFrame:
    """Generate a DataFrame mapping two columns.

    Args:
        data (pd.DataFrame): The data set.
        col1 (str): The name of the column with the lower level group (group that will
          have all values appear exactly once).
        col2 (str): The name of the column with the higher level group (multiple values
          in group 1 will map to a single value in group 2).

    Returns:
        pd.DataFrame: A DataFrame mapping the values in col1 and col2.
    """
    return (
        data[[col1, col2]]
        .drop_duplicates()
        .reset_index(drop=True)
        .sort_values(col1)
        .reset_index(drop=True)
    )


def make_sgrna_to_gene_mapping_df(
    data: pd.DataFrame, sgrna_col: str = "sgrna", gene_col: str = "hugo_symbol"
) -> pd.DataFrame:
    """Generate a DataFrame mapping sgRNAs to genes.

    Args:
        data (pd.DataFrame): The data set.
        sgrna_col (str, optional): The name of the column with sgRNA data. Defaults to
         "sgrna".
        gene_col (str, optional): The name of the column with gene names. Defaults to
          "hugo_symbol".

    Returns:
        pd.DataFrame: A DataFrame mapping sgRNAs to genes.
    """
    return make_mapping_df(data, sgrna_col, gene_col)


def make_cell_line_to_lineage_mapping_df(
    data: pd.DataFrame, cell_line_col: str = "depmap_id", lineage_col: str = "lineage"
) -> pd.DataFrame:
    """Generate a DataFrame mapping cell lines to lineages.

    Args:
        data (pd.DataFrame): The data set.
        cell_line_col (str, optional): The name of the column with cell line names.
          Defaults to "depmap_id".
        lineage_col (str, optional): The name of the column with lineages. Defaults to
          "lineage".

    Returns:
        pd.DataFrame: A DataFrame mapping cell lines to lineages.
    """
    return make_mapping_df(data, cell_line_col, lineage_col)


def make_kras_mutation_index_with_other(
    df: pd.DataFrame,
    min: int = 0,
    kras_col: str = "kras_mutation",
    cl_col: str = "depmap_id",
) -> np.ndarray:
    """KRAS indexing with other for rare mutations.

    Args:
        df (pd.DataFrame): Data frame to make index for.
        min (int, optional): Minimim number of cell lines with the mutation to keep it
          as a separate group. Defaults to 0.
        kras_col (str, optional): Column name with KRAS mutations. Defaults to
          "kras_mutation".
        cl_col (str, optional): Column name with cell line identifiers. Defaults to
          "depmap_id".

    Raises:
        ValueError: Raised if the indicated columns do not exist.

    Returns:
        np.ndarray: Index for KRAS alleles.
    """
    for col in (kras_col, cl_col):
        if col not in df.columns:
            raise ValueError(f"Could not find column '{col}' in data frame.")
    kg = "__kras_group"
    mut_freq = (
        df[[kras_col, cl_col]]
        .drop_duplicates()
        .groupby(kras_col)[[cl_col]]
        .count()
        .reset_index(drop=False)
    )
    mut_freq[kg] = [
        k if n >= min else "__other__"
        for k, n in zip(mut_freq[kras_col], mut_freq[cl_col])
    ]
    mut_freq = mut_freq[[kras_col, kg]]
    return (
        pd.merge(df.copy(), mut_freq, how="left", on=kras_col)
        .pipe(dphelp.make_cat, col=kg)
        .pipe(dphelp.get_indices, col=kg)
    )


class CommonIndices(BaseModel):
    """Object to hold common indices used for modeling Achilles data."""

    sgrna_idx: np.ndarray
    n_sgrnas: int = 0
    sgrna_to_gene_map: pd.DataFrame
    sgrna_to_gene_idx: np.ndarray
    gene_idx: np.ndarray
    n_genes: int = 0
    cellline_idx: np.ndarray
    n_celllines: int = 0
    lineage_idx: np.ndarray
    n_lineages: int = 0
    cellline_to_lineage_map: pd.DataFrame
    cellline_to_lineage_idx: np.ndarray
<<<<<<< HEAD
=======
    kras_mutation_idx: np.ndarray
    n_kras_mutations: int = 0
>>>>>>> ca60becb
    batch_idx: np.ndarray
    n_batches: int = 0

    def __init__(self, **data):
        """Object to hold common indices used for modeling Achilles data."""
        super().__init__(**data)
        self.n_sgrnas = dphelp.nunique(self.sgrna_idx)
        self.n_genes = dphelp.nunique(self.gene_idx)
        self.n_celllines = dphelp.nunique(self.cellline_idx)
        self.n_lineages = dphelp.nunique(self.lineage_idx)
<<<<<<< HEAD
=======
        self.n_kras_mutations = dphelp.nunique(self.kras_mutation_idx)
>>>>>>> ca60becb
        self.n_batches = dphelp.nunique(self.batch_idx)

    class Config:
        """Configuration for pydantic validation."""

        arbitrary_types_allowed = True


def common_indices(achilles_df: pd.DataFrame) -> CommonIndices:
    """Generate a collection of indices frequently used when modeling the Achilles data.

    Args:
        achilles_df (pd.DataFrame): The DataFrame with Achilles data.

    Returns:
        CommonIndices: A data model with a collection of indices.
    """
    sgrna_to_gene_map = make_sgrna_to_gene_mapping_df(achilles_df)
    cellline_to_lineage_map = make_cell_line_to_lineage_mapping_df(achilles_df)
<<<<<<< HEAD
=======
    kras_idx = make_kras_mutation_index_with_other(achilles_df, min=min_kras_muts)
>>>>>>> ca60becb
    return CommonIndices(
        sgrna_idx=dphelp.get_indices(achilles_df, "sgrna"),
        sgrna_to_gene_map=sgrna_to_gene_map,
        sgrna_to_gene_idx=dphelp.get_indices(sgrna_to_gene_map, "hugo_symbol"),
        gene_idx=dphelp.get_indices(achilles_df, "hugo_symbol"),
        cellline_idx=dphelp.get_indices(achilles_df, "depmap_id"),
        lineage_idx=dphelp.get_indices(achilles_df, "lineage"),
        cellline_to_lineage_map=cellline_to_lineage_map,
        cellline_to_lineage_idx=dphelp.get_indices(cellline_to_lineage_map, "lineage"),
<<<<<<< HEAD
=======
        kras_mutation_idx=kras_idx,
>>>>>>> ca60becb
        batch_idx=dphelp.get_indices(achilles_df, "pdna_batch"),
    )


# class UncommonIndices(BaseModel):
#     """Object to hold uncommon indices used for modeling Achilles data."""

#     cellline_to_kras_mutation_idx: np.ndarray
#     n_kras_mutations: int = 0

#     def __init__(self, **data):
#         """Object to hold common indices used for modeling Achilles data."""
#         super().__init__(**data)
#         self.n_kras_mutations = dphelp.nunique(self.cellline_to_kras_mutation_idx)

#     class Config:
#         """Configuration for pydantic validation."""

#         arbitrary_types_allowed = True


# def uncommon_indices(
#     achilles_df: pd.DataFrame, min_kras_muts: int = 0
# ) -> UncommonIndices:
#     """Generate a collection of indices frequently used for modeling Achilles data.

#     Args:
#         achilles_df (pd.DataFrame): The DataFrame with Achilles data.

#     Returns:
#         UncommonIndices: A data model with a collection of indices.
#     """
#     mod_df = achilles_df.copy()[["depmap_id", "kras_mutation"]]
#     mod_df["kras_idx"] = make_kras_mutation_index_with_other(
#         achilles_df, min=min_kras_muts
#     )
#     mod_df = mod_df.drop_duplicates().sort_values("depmap_id").reset_index(drop=True)
#     cl_to_kras_idx = mod_df["kras_idx"].values
#     return UncommonIndices(cellline_to_kras_mutation_idx=cl_to_kras_idx)


#### ---- Data frames ---- ####


def set_achilles_categorical_columns(
    data: pd.DataFrame,
    cols: Union[List[str], Tuple[str, ...]] = (
        "hugo_symbol",
        "depmap_id",
        "sgrna",
        "lineage",
        "sgrna_target_chr",
        "p_dna_batch",
    ),
    ordered: bool = True,
    sort_cats: bool = False,
) -> pd.DataFrame:
    """Set the appropriate columns of the Achilles data as factors.

    Args:
        data (pd.DataFrame): Achilles DataFrame.
        cols (Union[List[str], Tuple[str, ...]], optional): The names of the columns to
          make categorical. Defaults to ("hugo_symbol", "depmap_id", "sgrna",
          "lineage", "sgrna_target_chr", "p_dna_batch").
        ordered (bool, optional): Should the categorical columns be ordered?
          Defaults to True.
        sort_cats (bool, optional): Should the categorical columns be sorted?
          Defaults to False.

    Returns:
        pd.DataFrame: The modified DataFrame.
    """
    for col in cols:
        data = dphelp.make_cat(data, col, ordered=ordered, sort_cats=sort_cats)
    return data


def read_achilles_data(
    data_path: Path, low_memory: bool = True, set_categorical_cols: bool = True
) -> pd.DataFrame:
    """Read in an Achilles data set.

    Args:
        data_path (Path): The path to the data set.
        low_memory (bool, optional): Should pandas be informed of memory constraints?
          Defaults to True.
        set_categorical_cols (bool, optional): Should the default categorical columns
          be set? Defaults to True.

    Returns:
        pd.DataFrame: The Achilles data set.
    """
    data = pd.read_csv(data_path, low_memory=low_memory)

    data = data.sort_values(
        ["hugo_symbol", "sgrna", "lineage", "depmap_id"]
    ).reset_index(drop=True)

    if set_categorical_cols:
        data = set_achilles_categorical_columns(data)

    # data["log2_cn"] = np.log2(data.copy_number + 1)
    # data = zscale_cna_by_group(
    #     data,
    #     cn_col="log2_cn",
    #     new_col="z_log2_cn",
    #     groupby_cols=["depmap_id"],
    #     cn_max=np.log2(10),
    # )

    return data


def subsample_achilles_data(
    df: pd.DataFrame, n_genes: Optional[int] = 100, n_cell_lines: Optional[int] = None
) -> pd.DataFrame:
    """Subsample an Achilles data set to a number of genes and/or cell lines.

    Args:
        df (pd.DataFrame): Achilles data.
        n_genes (Optional[int], optional): Number of genes to subsample.
          Defaults to 100.
        n_cell_lines (Optional[int], optional): Number of cell lines to subsample.
          Defaults to None.

    Raises:
        ValueError: If the number of genes or cell lines is not positive.

    Returns:
        pd.DataFrame: The Achilles data set.
    """
    if n_genes is not None and n_genes <= 0:
        raise ValueError("Number of genes must be positive.")
    if n_cell_lines is not None and n_cell_lines <= 0:
        raise ValueError("Number of cell lines must be positive.")

    genes: List[str] = df.hugo_symbol.unique()
    cell_lines: List[str] = df.depmap_id.unique()

    if n_genes is not None:
        genes = np.random.choice(genes, n_genes, replace=False)

    if n_cell_lines is not None:
        cell_lines = np.random.choice(cell_lines, n_cell_lines, replace=False)

    sub_df: pd.DataFrame = df.copy()
    sub_df = sub_df[sub_df.hugo_symbol.isin(genes)]
    sub_df = sub_df[sub_df.depmap_id.isin(cell_lines)]
    return sub_df<|MERGE_RESOLUTION|>--- conflicted
+++ resolved
@@ -1,6 +1,6 @@
 #!/usr/bin/env python3
 
-"""Funnctions for handling common modifications and processing of the Achilles data."""
+"""Functions for handling common modifications and processing of the Achilles data."""
 
 from pathlib import Path
 from typing import List, Optional, Tuple, Union
@@ -176,11 +176,6 @@
     n_lineages: int = 0
     cellline_to_lineage_map: pd.DataFrame
     cellline_to_lineage_idx: np.ndarray
-<<<<<<< HEAD
-=======
-    kras_mutation_idx: np.ndarray
-    n_kras_mutations: int = 0
->>>>>>> ca60becb
     batch_idx: np.ndarray
     n_batches: int = 0
 
@@ -191,10 +186,6 @@
         self.n_genes = dphelp.nunique(self.gene_idx)
         self.n_celllines = dphelp.nunique(self.cellline_idx)
         self.n_lineages = dphelp.nunique(self.lineage_idx)
-<<<<<<< HEAD
-=======
-        self.n_kras_mutations = dphelp.nunique(self.kras_mutation_idx)
->>>>>>> ca60becb
         self.n_batches = dphelp.nunique(self.batch_idx)
 
     class Config:
@@ -214,10 +205,6 @@
     """
     sgrna_to_gene_map = make_sgrna_to_gene_mapping_df(achilles_df)
     cellline_to_lineage_map = make_cell_line_to_lineage_mapping_df(achilles_df)
-<<<<<<< HEAD
-=======
-    kras_idx = make_kras_mutation_index_with_other(achilles_df, min=min_kras_muts)
->>>>>>> ca60becb
     return CommonIndices(
         sgrna_idx=dphelp.get_indices(achilles_df, "sgrna"),
         sgrna_to_gene_map=sgrna_to_gene_map,
@@ -227,10 +214,6 @@
         lineage_idx=dphelp.get_indices(achilles_df, "lineage"),
         cellline_to_lineage_map=cellline_to_lineage_map,
         cellline_to_lineage_idx=dphelp.get_indices(cellline_to_lineage_map, "lineage"),
-<<<<<<< HEAD
-=======
-        kras_mutation_idx=kras_idx,
->>>>>>> ca60becb
         batch_idx=dphelp.get_indices(achilles_df, "pdna_batch"),
     )
 
